--- conflicted
+++ resolved
@@ -29,12 +29,8 @@
         "eia860": "10.5072/zenodo.504556",
         "eia861": "10.5072/zenodo.504558",
         "eia923": "10.5072/zenodo.504560",
-<<<<<<< HEAD
-        "epaipm": "10.5072/zenodo.504564",
-=======
         "epaipm": "10.5072/zenodo.602953",
         "epacems": "10.5072/zenodo.638878",
->>>>>>> a1879003
         "ferc1": "10.5072/zenodo.504562"
     },
     "production": {}
@@ -79,11 +75,7 @@
             self.api_root = "https://zenodo.org/api"
 
         with PUDL_YML.open() as f:
-<<<<<<< HEAD
-            cfg = yaml.load(f.read(), Loader=yaml.FullLoader)
-=======
             cfg = yaml.safe_load(f)
->>>>>>> a1879003
             self.pudl_in = Path(os.environ.get("PUDL_IN", cfg["pudl_in"]))
 
     # Location conversion & helpers
@@ -223,11 +215,7 @@
             self.save_datapackage_json(dataset, dpkg)
 
         with path.open("r") as f:
-<<<<<<< HEAD
-            return yaml.load(f.read(), Loader=yaml.FullLoader)
-=======
             return yaml.safe_load(f)
->>>>>>> a1879003
 
     # Remote resource retrieval
 
@@ -317,11 +305,7 @@
 
             path = Path(r["path"])
             with path.open("rb") as f:
-<<<<<<< HEAD
-                m = hashlib.md5()
-=======
                 m = hashlib.md5()  # nosec
->>>>>>> a1879003
                 m.update(f.read())
 
             if m.hexdigest() == r["hash"]:
@@ -388,10 +372,6 @@
 
 def main_arguments():
     """Collect the command line arguments."""
-<<<<<<< HEAD
-    parser = argparse.ArgumentParser(
-        description="Download and cache ETL source data from Zenodo.")
-=======
     prod_dois = "\n".join(["    - %s" % x for x in DOI["production"].keys()])
     sand_dois = "\n".join(["    - %s" % x for x in DOI["sandbox"].keys()])
 
@@ -404,7 +384,6 @@
         formatter_class=argparse.RawTextHelpFormatter
     )
 
->>>>>>> a1879003
     parser.add_argument(
         "--dataset", help="Get only a specified dataset. Default gets all.")
     parser.add_argument(
