--- conflicted
+++ resolved
@@ -529,7 +529,6 @@
 ###############################################################################
 
 
-<<<<<<< HEAD
 def compile_partitions(pkg_settings):
     partitions = {}
     for dataset in pkg_settings['datasets']:
@@ -568,12 +567,7 @@
 
 
 def test_file_consistency(tables, pkg_settings, out_dir):
-    """
-    Testing the consistency of tables for packaging
-=======
-def test_file_consistency(pkg_name, tables, out_dir):
-    """Tests the consistency of tables for packaging.
->>>>>>> c2e7ecb9
+    """Testing the consistency of tables for packaging
 
     The purpose of this function is to test that we have the correct list of
     tables. There are three different ways we could determine which tables are
@@ -638,14 +632,8 @@
             f"Missing tables include: {inconsistent_tbls}")
 
 
-<<<<<<< HEAD
 def get_tabular_data_resource(table_name, pkg_dir, partitions=False):
-    """
-    Create a Tabular Data Resource descriptor for a PUDL table.
-=======
-def get_tabular_data_resource(table_name, pkg_dir):
-    """Creates a Tabular Data Resource descriptor for a PUDL table.
->>>>>>> c2e7ecb9
+    """Create a Tabular Data Resource descriptor for a PUDL table.
 
     Based on the information in the database, and some additional metadata this
     function will generate a valid Tabular Data Resource descriptor, according
@@ -805,13 +793,8 @@
     return data_pkg, report
 
 
-<<<<<<< HEAD
 def generate_data_packages(pkg_bundle_settings, pudl_settings, debug=False):
     """Cordinate the generation of data packages.
-=======
-def generate_data_packages(package_settings, pudl_settings, debug=False):
-    """Coordinates the generation of data packages.
->>>>>>> c2e7ecb9
 
     For each bundle of packages laid out in the package_settings, this function
     generates data packages. First, the settings are validated (which runs
