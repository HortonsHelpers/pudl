--- conflicted
+++ resolved
@@ -1,10 +1,6 @@
 """Routines used for extracting the raw FERC 714 data."""
 import logging
 import warnings
-<<<<<<< HEAD
-from pathlib import Path
-=======
->>>>>>> dd90d2b1
 
 import pandas as pd
 
@@ -46,21 +42,7 @@
 """Dictionary describing the character encodings of the FERC 714 CSV files."""
 
 
-<<<<<<< HEAD
-def get_ferc714_zip(pudl_settings):
-    """Retrieves and opens zip file archive containing ferc714 tables."""
-    """If necessary, download a fresh copy of the FERC 714 data."""
-    sandbox = pudl_settings.get("sandbox", False)
-    ds = pudl.workspace.datastore.Datastore(
-        Path(pudl_settings["pudl_in"]),
-        sandbox=sandbox)
-    return ds.get_zipfile_resource("ferc714", name="ferc714.zip")
-
-
-def extract(tables=pc.pudl_tables["ferc714"], pudl_settings=None):
-=======
 def extract(tables=pc.pudl_tables["ferc714"], pudl_settings=None, ds=None):
->>>>>>> dd90d2b1
     """
     Extract the raw FERC Form 714 dataframes from their original CSV files.
 
@@ -81,7 +63,6 @@
     if pudl_settings is None:
         pudl_settings = pudl.workspace.setup.get_defaults()
     raw_dfs = {}
-    archive = get_ferc714_zip(pudl_settings)
     for table in tables:
         if table not in pc.pudl_tables["ferc714"]:
             raise ValueError(
@@ -89,10 +70,6 @@
                 f"table {table}!"
             )
         logger.info(f"Extracting {table} from CSV into pandas DataFrame.")
-<<<<<<< HEAD
-        with archive.open(TABLE_FNAME[table]) as f:
-=======
         with ds.get_zipfile_resource("ferc714", name="ferc714.zip").open(TABLE_FNAME[table]) as f:
->>>>>>> dd90d2b1
             raw_dfs[table] = pd.read_csv(f, encoding=TABLE_ENCODING[table])
     return raw_dfs