"""
Retrieves data from EIA Form 923 spreadsheets for analysis.

This modules pulls data from EIA's published Excel spreadsheets.

This code is for use analyzing EIA Form 923 data. Currenly only
years 2009-2016 work, as they share nearly identical file formatting.
"""

import logging

import pandas as pd

import pudl.extract.excel as excel

logger = logging.getLogger(__name__)


class Extractor(excel.GenericExtractor):
    """Extractor for EIA form 923."""

    METADATA = excel.Metadata('eia923')
    BLACKLISTED_PAGES = ['plant_frame']

    # Pages not supported by the metadata:
    # puerto_rico, github issue #457
    # energy_storage, github issue #458
    # oil_stocks, coal_stocks, petcoke_stocks

<<<<<<< HEAD
    @staticmethod
    def file_basename_glob(year, page):
        """Returns filename glob (same for all pages and years)."""
        return '*2_3_4*'

=======
>>>>>>> a1879003
    def process_raw(self, df, year, page):
        """Drops reserved columns."""
        to_drop = [c for c in df.columns if c[:8] == 'reserved']
        df.drop(to_drop, axis=1, inplace=True)
        df = df.rename(columns=self._metadata.get_column_map(year, page))
        return df

    @staticmethod
    def process_renamed(df, year, page):
        """Cleans up unnamed_0 column in stocks page, drops invalid plan_id_eia rows."""
        if page == 'stocks':
            df = df.rename(columns={'unnamed_0': 'census_division_and_state'})
        # Drop the fields with plant_id_eia 99999 or 999999.
        # These are state index
        if page != 'stocks':
            df = df[~df.plant_id_eia.isin([99999, 999999])]
        return df

    @staticmethod
    def process_final_page(df, page):
        """Removes reserved columns from the final dataframe."""
        to_drop = [c for c in df.columns if c[:8] == 'reserved']
        df.drop(columns=to_drop, inplace=True, errors='ignore')
        return df

    @staticmethod
    def get_dtypes(year, page):
        """Returns dtypes for plant id columns."""
        return {
            "Plant ID": pd.Int64Dtype(),
            "Plant Id": pd.Int64Dtype(),
        }<|MERGE_RESOLUTION|>--- conflicted
+++ resolved
@@ -27,14 +27,6 @@
     # energy_storage, github issue #458
     # oil_stocks, coal_stocks, petcoke_stocks
 
-<<<<<<< HEAD
-    @staticmethod
-    def file_basename_glob(year, page):
-        """Returns filename glob (same for all pages and years)."""
-        return '*2_3_4*'
-
-=======
->>>>>>> a1879003
     def process_raw(self, df, year, page):
         """Drops reserved columns."""
         to_drop = [c for c in df.columns if c[:8] == 'reserved']
