"""PyTest configuration module. Defines useful fixtures, command line args."""

import logging
import os
import pathlib
import shutil

import pandas as pd
import pytest
import sqlalchemy as sa
<<<<<<< HEAD
import yaml
=======
>>>>>>> 88e8cb48

import pudl
from pudl import constants as pc
from pudl.output.pudltabl import PudlTabl
from pudl.workspace import datastore

logger = logging.getLogger(__name__)

START_DATE_EIA = pd.to_datetime(f"{min(pc.working_years['eia923'])}-01-01")
END_DATE_EIA = pd.to_datetime(f"{max(pc.working_years['eia923'])}-12-31")
START_DATE_FERC1 = pd.to_datetime(f"{min(pc.working_years['ferc1'])}-01-01")
END_DATE_FERC1 = pd.to_datetime(f"{max(pc.working_years['ferc1'])}-12-31")


@pytest.fixture(scope='session')
def data_scope(fast_tests, pudl_settings_fixture):
    """Define data scope for tests for CI vs. local use."""
    data_scope = {}
    # data_scope['epacems_states'] = ['ID', ]
    test_dir = pathlib.Path(__file__).parent
    data_scope = {}
    # data_scope['epacems_states'] = ['ID', ]
    if fast_tests:
        with open(os.path.join(test_dir, 'settings',
                               'settings_datapackage_fast.yml'),
                  "r") as f:
            pkg_settings = yaml.safe_load(f)
        data_scope.update(pkg_settings)
        data_scope.update(pudl.etl_pkg.get_flattened_etl_parameters(
            pkg_settings['pkg_bundle_settings']))
        data_scope['ferc1_dbf_tables'] = pudl.constants.ferc1_default_tables
    else:
        with open(os.path.join(test_dir, 'settings',
                               'settings_datapackage_test.yml'),
                  "r") as f:
            pkg_settings = yaml.safe_load(f)
        data_scope.update(pkg_settings)
        data_scope.update(pudl.etl_pkg.get_flattened_etl_parameters(
            pkg_settings['pkg_bundle_settings']))
        data_scope['eia860_data_years'] = pc.data_years['eia860']
        data_scope['eia923_data_years'] = pc.data_years['eia923']
        data_scope['ferc1_data_years'] = pc.data_years['ferc1']
        data_scope['epacems_data_years'] = pc.data_years['epacems']
        data_scope['ferc1_dbf_tables'] = [
            tbl for tbl in pc.ferc1_tbl2dbf if tbl not in pc.ferc1_huge_tables
        ]
    return data_scope


def pytest_addoption(parser):
    """Add a command line option for using the live FERC/PUDL DB."""
    parser.addoption("--live_ferc_db", action="store", default=False,
                     help="Use live rather than temporary FERC DB.")
    parser.addoption("--live_pudl_db", action="store_true", default=False,
                     help="Use live PUDL DB rather than test DB.")
    parser.addoption("--pudl_in", action="store", default=False,
                     help="Path to the top level PUDL inputs directory.")
    parser.addoption("--pudl_out", action="store", default=False,
                     help="Path to the top level PUDL outputs directory.")
    parser.addoption("--fast", action="store_true", default=False,
                     help="Use minimal test data to speed up the tests.")
    parser.addoption("--clobber", action="store_true", default=False,
                     help="Clobber the existing datapackages if they exist")


@pytest.fixture(scope='session')
def live_ferc_db(request):
    """Use the live FERC DB or make a temporary one."""
    return request.config.getoption("--live_ferc_db")


@pytest.fixture(scope='session')
def live_pudl_db(request):
    """Fixture that tells use which PUDL DB to use (live vs. testing)."""
    return request.config.getoption("--live_pudl_db")


@pytest.fixture(scope='session')
def fast_tests(request):
    """
    Set a boolean flag indicating whether we are doing full or fast tests.

    We sometimes want to do a quick sanity check while testing locally, and
    that can be accomplished by setting the --fast flag on the command line.
    if fast_tests is true, then we only use 1 year of data, otherwise we use
    all available data (all the working_years for each dataset).

    Additionally, if we are on a CI platform, we *always* want to use the fast
    tests, regardless of what has been passed in on the command line with the
    --fast arguement.

    Returns:
        boolean

    """
    fast_tests = request.config.getoption("--fast")
    if os.getenv('CI'):
        logger.info("We're testing on CI platform, using minimal data.")
        fast_tests = True

    return fast_tests


@pytest.fixture(scope='session', params=['AS'], ids=['ferc1_annual'])
def pudl_out_ferc1(live_pudl_db, pudl_engine, request):
    """Define parameterized PudlTabl output object fixture for FERC 1 tests."""
    if not live_pudl_db:
        raise AssertionError("Output tests only work with a live PUDL DB.")
    return PudlTabl(pudl_engine=pudl_engine,
                    start_date=START_DATE_FERC1,
                    end_date=END_DATE_FERC1,
                    freq=request.param)


@pytest.fixture(
    scope="session",
    params=["AS", "MS"],
    ids=["eia_annual", "eia_monthly"]
)
def pudl_out_eia(live_pudl_db, pudl_engine, request):
    """Define parameterized PudlTabl output object fixture for EIA tests."""
<<<<<<< HEAD
=======
    if not live_pudl_db:
        raise AssertionError("Output tests only work with a live PUDL DB.")
    return PudlTabl(pudl_engine=pudl_engine,
                    start_date=START_DATE_EIA,
                    end_date=END_DATE_EIA,
                    freq=request.param)


@pytest.fixture(scope='session')
def pudl_out_orig(live_pudl_db, pudl_engine):
    """Create an unaggregated PUDL output object for checking raw data."""
>>>>>>> 88e8cb48
    if not live_pudl_db:
        raise AssertionError("Output tests only work with a live PUDL DB.")
    return PudlTabl(pudl_engine=pudl_engine,
                    start_date=START_DATE_EIA,
<<<<<<< HEAD
                    end_date=END_DATE_EIA,
                    freq=request.param)
=======
                    end_date=END_DATE_EIA)
>>>>>>> 88e8cb48


@pytest.fixture(scope='session')
def ferc1_engine(live_ferc_db, pudl_settings_fixture,
                 datastore_fixture, data_scope):
    """
    Grab a connection to the FERC Form 1 DB clone.

    If we are using the test database, we initialize it from scratch first.
    If we're using the live database, then we just yield a conneciton to it.
    """
    if not live_ferc_db:
        pudl.extract.ferc1.dbf2sqlite(
            tables=data_scope['ferc1_dbf_tables'],
            years=data_scope['ferc1_years'],
            refyear=max(data_scope['ferc1_years']),
            pudl_settings=pudl_settings_fixture)

    # Grab a connection to the freshly populated database, and hand it off.
    engine = sa.create_engine(pudl_settings_fixture["ferc1_db"])
    yield engine

    logger.info(f'Engine: {engine}')

    if not live_ferc_db:
        # Clean up after ourselves by dropping the test DB tables.
        pudl.helpers.drop_tables(engine)


@pytest.fixture(scope='session')
def data_packaging(request, datastore_fixture, ferc1_engine,
                   pudl_settings_fixture, data_scope):
    """Generate limited packages for testing."""
    logger.info('setting up the data_packaging fixture')
    clobber = request.config.getoption("--clobber")
    pudl.etl_pkg.generate_data_packages(
        data_scope['pkg_bundle_settings'],
        pudl_settings_fixture,
        pkg_bundle_dir_name=data_scope['pkg_bundle_dir_name'],
        clobber=clobber)


@pytest.fixture(scope='session')
def data_packaging_to_sqlite(pudl_settings_fixture, data_scope, data_packaging):
    """Try flattening the data packages."""
    logger.info('setting up the data_packaging_to_sqlite fixture')
    pudl.convert.flatten_datapkgs.flatten_pudl_datapackages(
        pudl_settings_fixture,
        pkg_bundle_dir_name=data_scope['pkg_bundle_dir_name'],
        pkg_name='pudl-all')

    pudl.convert.datapkg_to_sqlite.pkg_to_sqlite_db(
        pudl_settings_fixture,
        pkg_bundle_dir_name=data_scope['pkg_bundle_dir_name'],
        pkg_name='pudl-all')


@pytest.fixture(scope='session')
def pudl_engine(ferc1_engine, live_pudl_db,
                pudl_settings_fixture,
                datastore_fixture, data_scope, request):
    """
    Grab a connection to the PUDL Database.

    If we are using the test database, we initialize the PUDL DB from scratch.
    If we're using the live database, then we just make a conneciton to it.
    """
    logger.info('setting up the pudl_engine fixture')
    if not live_pudl_db:
        clobber = request.config.getoption("--clobber")
        pudl.etl_pkg.generate_data_packages(
            data_scope['pkg_bundle_settings'],
            pudl_settings_fixture,
            pkg_bundle_dir_name=data_scope['pkg_bundle_dir_name'],
            clobber=clobber)

        pudl.convert.flatten_datapkgs.flatten_pudl_datapackages(
            pudl_settings_fixture,
            pkg_bundle_dir_name=data_scope['pkg_bundle_dir_name'],
            pkg_name='pudl-all')

        pudl.convert.datapkg_to_sqlite.pkg_to_sqlite_db(
            pudl_settings_fixture,
            pkg_bundle_dir_name=data_scope['pkg_bundle_dir_name'],
            pkg_name='pudl-all')
    # Grab a connection to the freshly populated PUDL DB, and hand it off.
    pudl_engine = sa.create_engine(pudl_settings_fixture["pudl_sqlite_url"])
    logger.info(pudl_engine)
    yield pudl_engine

    if not live_pudl_db:
        # Clean up after ourselves by dropping the test DB tables.
        pudl.init.drop_tables(pudl_engine)


@pytest.fixture(scope='session')
def pudl_settings_fixture(request, tmpdir_factory, live_ferc_db):
    """Determine some settings (mostly paths) for the test session."""
    logger.info('setting up the pudl_settings_fixture')
    # Create a session scoped temporary directory.
    pudl_dir = tmpdir_factory.mktemp('pudl')

    # Grab the user configuration, if it exists:
    try:
        pudl_auto = pudl.workspace.setup.get_defaults()
<<<<<<< HEAD
        logger.info(f'pudl_auto: {pudl_auto}')
=======
>>>>>>> 88e8cb48
    except FileNotFoundError:
        pass

    # Grab the input / output dirs specified on the command line, if any:
    pudl_in = request.config.getoption("--pudl_in")
    pudl_out = request.config.getoption("--pudl_out")

    # By default, we use the command line option. If that is left False, then
    # we use a temporary directory. If the command_line option is AUTO, then
    # we use whatever the user has configured in their $HOME/.pudl.yml file.
    if pudl_in is False:
        pudl_in = pudl_dir
    elif pudl_in == 'AUTO':
        pudl_in = pudl_auto['pudl_in']
    logger.info(f'pudl_in: {pudl_in}')

    if pudl_out is False:
        pudl_out = pudl_dir
    elif pudl_out == 'AUTO':
        pudl_out = pudl_auto['pudl_out']
    logger.info(f'pudl_out: {pudl_out}')

    logger.info(f"Using PUDL_IN={pudl_in}")
    logger.info(f"Using PUDL_OUT={pudl_out}")

    pudl_settings = pudl.workspace.setup.derive_paths(
        pudl_in=pudl_in,
        pudl_out=pudl_out)
<<<<<<< HEAD
    logger.info(f'derived_paths: {pudl_settings}')

    pudl.workspace.setup.init(pudl_in=pudl_in, pudl_out=pudl_out)

    if live_ferc_db is False:
        pudl_settings['ferc1_db'] = pudl_settings['ferc1_db']
    elif live_ferc_db == 'AUTO':
        logger.info('live_ferc_db == AUTO')
        logger.info(pudl_auto['ferc1_db'])
        pudl_settings['ferc1_db'] = pudl_auto['ferc1_db']
        # for now let's check if the ferc1 database has any tables...
        pudl.extract.ferc1.get_ferc1_meta(pudl_settings)
    # elif live_ferc_db:
    #    pudl_settings['ferc1_db'] = something
    logger.info(f'post_live_ferc_db mucking : {pudl_settings}')
=======

    pudl.workspace.setup.init(pudl_in=pudl_in, pudl_out=pudl_out)

>>>>>>> 88e8cb48
    return pudl_settings


@pytest.fixture(scope='session')
def datastore_fixture(pudl_settings_fixture, data_scope):
    """
    Populate a minimal PUDL datastore for the Travis CI tests to access.

    Downloads from FERC & EPA have been... throttled or something, so we
    apparently can't pull the data from them directly any more. To deal with
    that we have checked a small amount of FERC Form 1 and EPA CEMS data into
    the PUDL repository.

    For the EIA 860 and EIA 923 data, we can use the datastore management
    library directly. It's important that we do this from within the tests,
    and not by using the update_datstore script during setup for the Travis
    tests, for two reasons:
     * the pudl module is not installed and importable until after the tox
       run has begun, so unless we import pudl from the filesystem, we can't
       use the script beforehand... and doing so would contaminate the
       environment.
     * Calling the datastore management functions from within the tests will
       add that code to our measurement of test coverage, which is good!
    """
    sources_to_update = [
        'epaipm',
        'eia860',
        'eia923'
    ]

    years_by_source = {
        'eia860': data_scope['eia860_years'],
        'eia923': data_scope['eia923_years'],
        'epacems': [],
        'epaipm': [None, ],
        'ferc1': [],
    }
    # Sadly, FERC & EPA only provide access to their data via FTP, and it's
    # not possible to use FTP from within the Travis CI environment:
    if os.getenv('TRAVIS'):
        logger.info(f"Building a special Travis CI datastore for PUDL.")
        # Simulate having downloaded the data...
        dl_dir = pathlib.Path(pudl_settings_fixture['data_dir'], 'tmp')

        epacems_files = (
            pathlib.Path(os.getenv('TRAVIS_BUILD_DIR'),
                         'test/data/epa/cems/epacems2017/').
            glob('*.zip')
        )
        # Copy the files over to the test-run proto-datastore:
        for file in epacems_files:
            logger.info(
                f"Faking download of {os.path.basename(file)} to {dl_dir}")
            shutil.copy(file, dl_dir)

        # The datastore knows what to do with a file it finds in this dir:
        datastore.organize(
            source='epacems',
            year=2017,
            states=['ID'],
            data_dir=pudl_settings_fixture['data_dir'],
            unzip=True
        )

        ferc1_files = (
            pathlib.Path(os.getenv('TRAVIS_BUILD_DIR'),
                         'test/data/ferc/form1/f1_2017/').
            glob('*.zip')
        )
        # Copy the files over to the test-run proto-datastore:
        for file in ferc1_files:
            logger.info(f"Faking the download of {file} to {dl_dir}")
            shutil.copy(file, dl_dir)

        # The datastore knows what to do with a file it finds in this dir:
        datastore.organize(
            source='ferc1',
            year=2017,
            states=None,
            data_dir=pudl_settings_fixture['data_dir'],
            unzip=True
        )
        states = []
    else:
        sources_to_update.extend(["ferc1", "epacems"])
<<<<<<< HEAD
        years_by_source["ferc1"] = data_scope["ferc1_years"]
        years_by_source["epacems"] = data_scope["epacems_years"]
=======
        years_by_source["ferc1"] = [data_scope["refyear"], ]
        years_by_source["epacems"] = [data_scope["refyear"], ]
>>>>>>> 88e8cb48
        states = ["id"]

    # Download the test year for each dataset that we're downloading...
    datastore.parallel_update(
        sources=sources_to_update,
        years_by_source=years_by_source,
        states=states,
        data_dir=pudl_settings_fixture["data_dir"],
    )

    pudl.helpers.verify_input_files(
        ferc1_years=years_by_source["ferc1"],
        eia923_years=years_by_source["eia923"],
        eia860_years=years_by_source["eia860"],
        epacems_years=years_by_source["epacems"],
        epacems_states=states,
<<<<<<< HEAD
        pudl_settings=pudl_settings_fixture,
=======
        data_dir=pudl_settings_fixture["data_dir"],
>>>>>>> 88e8cb48
    )<|MERGE_RESOLUTION|>--- conflicted
+++ resolved
@@ -8,10 +8,7 @@
 import pandas as pd
 import pytest
 import sqlalchemy as sa
-<<<<<<< HEAD
 import yaml
-=======
->>>>>>> 88e8cb48
 
 import pudl
 from pudl import constants as pc
@@ -133,8 +130,6 @@
 )
 def pudl_out_eia(live_pudl_db, pudl_engine, request):
     """Define parameterized PudlTabl output object fixture for EIA tests."""
-<<<<<<< HEAD
-=======
     if not live_pudl_db:
         raise AssertionError("Output tests only work with a live PUDL DB.")
     return PudlTabl(pudl_engine=pudl_engine,
@@ -146,17 +141,11 @@
 @pytest.fixture(scope='session')
 def pudl_out_orig(live_pudl_db, pudl_engine):
     """Create an unaggregated PUDL output object for checking raw data."""
->>>>>>> 88e8cb48
     if not live_pudl_db:
         raise AssertionError("Output tests only work with a live PUDL DB.")
     return PudlTabl(pudl_engine=pudl_engine,
                     start_date=START_DATE_EIA,
-<<<<<<< HEAD
-                    end_date=END_DATE_EIA,
-                    freq=request.param)
-=======
                     end_date=END_DATE_EIA)
->>>>>>> 88e8cb48
 
 
 @pytest.fixture(scope='session')
@@ -262,10 +251,6 @@
     # Grab the user configuration, if it exists:
     try:
         pudl_auto = pudl.workspace.setup.get_defaults()
-<<<<<<< HEAD
-        logger.info(f'pudl_auto: {pudl_auto}')
-=======
->>>>>>> 88e8cb48
     except FileNotFoundError:
         pass
 
@@ -280,13 +265,11 @@
         pudl_in = pudl_dir
     elif pudl_in == 'AUTO':
         pudl_in = pudl_auto['pudl_in']
-    logger.info(f'pudl_in: {pudl_in}')
 
     if pudl_out is False:
         pudl_out = pudl_dir
     elif pudl_out == 'AUTO':
         pudl_out = pudl_auto['pudl_out']
-    logger.info(f'pudl_out: {pudl_out}')
 
     logger.info(f"Using PUDL_IN={pudl_in}")
     logger.info(f"Using PUDL_OUT={pudl_out}")
@@ -294,8 +277,6 @@
     pudl_settings = pudl.workspace.setup.derive_paths(
         pudl_in=pudl_in,
         pudl_out=pudl_out)
-<<<<<<< HEAD
-    logger.info(f'derived_paths: {pudl_settings}')
 
     pudl.workspace.setup.init(pudl_in=pudl_in, pudl_out=pudl_out)
 
@@ -309,12 +290,7 @@
         pudl.extract.ferc1.get_ferc1_meta(pudl_settings)
     # elif live_ferc_db:
     #    pudl_settings['ferc1_db'] = something
-    logger.info(f'post_live_ferc_db mucking : {pudl_settings}')
-=======
-
-    pudl.workspace.setup.init(pudl_in=pudl_in, pudl_out=pudl_out)
-
->>>>>>> 88e8cb48
+    logger.info(f'pudl_settings being used : {pudl_settings}')
     return pudl_settings
 
 
@@ -400,13 +376,8 @@
         states = []
     else:
         sources_to_update.extend(["ferc1", "epacems"])
-<<<<<<< HEAD
         years_by_source["ferc1"] = data_scope["ferc1_years"]
         years_by_source["epacems"] = data_scope["epacems_years"]
-=======
-        years_by_source["ferc1"] = [data_scope["refyear"], ]
-        years_by_source["epacems"] = [data_scope["refyear"], ]
->>>>>>> 88e8cb48
         states = ["id"]
 
     # Download the test year for each dataset that we're downloading...
@@ -423,9 +394,5 @@
         eia860_years=years_by_source["eia860"],
         epacems_years=years_by_source["epacems"],
         epacems_states=states,
-<<<<<<< HEAD
         pudl_settings=pudl_settings_fixture,
-=======
-        data_dir=pudl_settings_fixture["data_dir"],
->>>>>>> 88e8cb48
     )