--- conflicted
+++ resolved
@@ -132,8 +132,6 @@
         clobber=True)
 
 
-<<<<<<< HEAD
-=======
 class TestFerc1Datastore:
     """Validate the Ferc1 Datastore and integration functions."""
 
@@ -181,7 +179,6 @@
         }
 
 
->>>>>>> 5ed678a5
 class TestExcelExtractor:
     """Verify that we can lead excel files as provided via the datastore."""
 
@@ -223,9 +220,6 @@
         assert "Page 7 File Layout" in extractor.load_excel_file(
             2016, "oil_stocks", testing=True).sheet_names
         assert "Page 3 Boiler Fuel Data" in extractor.load_excel_file(
-<<<<<<< HEAD
-            2019, "stocks", testing=True).sheet_names
-=======
             2019, "stocks", testing=True).sheet_names
 
 
@@ -239,5 +233,4 @@
         head = b'"STATE","F'
 
         csv = self.datastore.open_csv("ny", 1999, 6)
-        assert csv.read()[:10] == head
->>>>>>> 5ed678a5
+        assert csv.read()[:10] == head