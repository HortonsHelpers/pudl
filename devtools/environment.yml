name: pudl-dev
channels:
  - conda-forge
  - defaults
  - intake
dependencies:
<<<<<<< HEAD
  - addfips>=0.3        # base
  - autopep8            # dev
  - bandit              # dev
  - catalystcoop.dbfread>=3.0 # base
  - coloredlogs         # base
  - contextily          # base (OSM basemap) TODO: Is this needed?
  - coverage            # dev
  - dask                # user
  - dask-labextension   # user (allows dask control within JupyterLab)
  - datapackage>=1.11.0 # base We depend on features introduced in v1.9.0
  - doc8                # dev
  - flake8              # dev
  - flake8-colors       # dev
  - flake8-docstrings   # dev
  - flake8-rst-docstrings # dev
  - flake8-builtins     # dev
  - geopandas>=0.8.0    # base
  - goodtables>=2.4.2   # base
  - ipdb                # dev
  - isort>=5.0          # dev
  - jedi                # dev
  - jupyter             # user
  - jupyterlab          # user
  - lxml                # dev -- used for pd.read_html
  - matplotlib          # base
  - mccabe              # dev
  - nbdime              # dev
  - nbval               # dev
  - networkx>=2.2       # base We depend on features introduced in v2.2
  - numpy               # base
  - pandas>=1.2         # base Extensive nullable data type use
  - pandoc              # dev
  - pdbpp               # dev
  - pep8-naming         # dev
  - pip                 # N/A
  - pre_commit          # dev
  - prefect             # base
  - pyarrow>=2.0.0      # base
  - pydocstyle          # dev
  - pygeos              # user (speeds up geopandas operations)
  - pysal               # user (required for making maps w/ geopandas)
  - pytest              # dev
  - pytest-cov          # dev
  - python>=3.8         # N/A zipfile.Path() use requires 3.8
  - python-graphviz     # user (for use with dask)
  - python-snappy       # base
  - pyyaml              # base
  - seaborn             # dev
  - scikit-learn>=0.20  # base pandas integration added in v0.20
  - scipy               # base
  - setuptools_scm      # dev
  - sphinx>=3.0         # dev
  - sphinx-issues       # dev
  - sphinx_rtd_theme    # dev
  - sqlalchemy>=1.3.0   # base Security issues below v1.3.0
  - tableschema>=1.12   # base
  - tableschema-sql>=1.1.0 # base
  - timezonefinder      # base
  - tox                 # dev
  - tqdm                # base TODO: find usage. Does it need to be in base?
  - twine               # dev
  - xlsxwriter          # base
=======
  # install_requires
  - addfips~=0.3.0
  - catalystcoop.dbfread~=3.0
  - coloredlogs~=15.0
  - contextily~=1.0
  - datapackage~=1.11
  - geopandas~=0.8.1
  - matplotlib~=3.0
  - networkx~=2.2
  - numpy~=1.19
  - pandas~=1.2
  - pip~=20.3
  - pyarrow~=2.0
  - pyyaml~=5.0
  - python~=3.8
  - python-snappy~=0.5.4
  - scikit-learn~=0.24
  - scipy~=1.6
  - seaborn~=0.11.1
  - setuptools_scm~=5.0.1
  - sqlalchemy~=1.3
  - tableschema~=1.12
  - tableschema-sql~=1.3
  - timezonefinder~=5.0
  - tqdm~=4.0
  - xlsxwriter~=1.3

  # doc_requires
  - doc8~=0.8.0
  - sphinx~=3.0
  - sphinx-issues~=1.2
  - sphinx_rtd_theme~=0.5.0

  # test_requires
  - bandit~=1.6
  - coverage~=5.3
  - flake8~=3.8
  - flake8-builtins~=1.5
  - flake8-colors~=0.1.0
  - flake8-docstrings~=1.5
  - flake8-rst-docstrings~=0.0.14
  - mccabe~=0.6.0
  - nbval~=0.9.0
  - pep8-naming~=0.11.0
  - pre_commit~=2.9
  - pydocstyle~=5.1
  - pytest~=6.2
  - pytest-cov~=2.10

  # development
  - autopep8~=1.5
  - ipdb~=0.13.4
  - isort~=5.0
  - jedi~=0.17.2
  - lxml~=4.6
  - nbdime~=2.1
  - pandoc~=2.11
  - pdbpp~=0.10
  - tox~=3.20
  - twine~=3.3

  # user environment
  - dask~=2020.12
  - dask-labextension~=4.0
  - jupyter-resource-usage~=0.5.0
  - jupyterlab~=3.0
  - pygeos~=0.8.0
  - pysal~=2.1.0
  - python-graphviz~=0.16.0

>>>>>>> dd90d2b1
  - pip:
    - flake8-use-fstring~=1.0     # development
    - goodtables-pandas-py~=0.2.0 # install_requires
    - recordlinkage~=0.14.0       # user environment
    - fredapi~=0.4.3              # user environment<|MERGE_RESOLUTION|>--- conflicted
+++ resolved
@@ -4,70 +4,6 @@
   - defaults
   - intake
 dependencies:
-<<<<<<< HEAD
-  - addfips>=0.3        # base
-  - autopep8            # dev
-  - bandit              # dev
-  - catalystcoop.dbfread>=3.0 # base
-  - coloredlogs         # base
-  - contextily          # base (OSM basemap) TODO: Is this needed?
-  - coverage            # dev
-  - dask                # user
-  - dask-labextension   # user (allows dask control within JupyterLab)
-  - datapackage>=1.11.0 # base We depend on features introduced in v1.9.0
-  - doc8                # dev
-  - flake8              # dev
-  - flake8-colors       # dev
-  - flake8-docstrings   # dev
-  - flake8-rst-docstrings # dev
-  - flake8-builtins     # dev
-  - geopandas>=0.8.0    # base
-  - goodtables>=2.4.2   # base
-  - ipdb                # dev
-  - isort>=5.0          # dev
-  - jedi                # dev
-  - jupyter             # user
-  - jupyterlab          # user
-  - lxml                # dev -- used for pd.read_html
-  - matplotlib          # base
-  - mccabe              # dev
-  - nbdime              # dev
-  - nbval               # dev
-  - networkx>=2.2       # base We depend on features introduced in v2.2
-  - numpy               # base
-  - pandas>=1.2         # base Extensive nullable data type use
-  - pandoc              # dev
-  - pdbpp               # dev
-  - pep8-naming         # dev
-  - pip                 # N/A
-  - pre_commit          # dev
-  - prefect             # base
-  - pyarrow>=2.0.0      # base
-  - pydocstyle          # dev
-  - pygeos              # user (speeds up geopandas operations)
-  - pysal               # user (required for making maps w/ geopandas)
-  - pytest              # dev
-  - pytest-cov          # dev
-  - python>=3.8         # N/A zipfile.Path() use requires 3.8
-  - python-graphviz     # user (for use with dask)
-  - python-snappy       # base
-  - pyyaml              # base
-  - seaborn             # dev
-  - scikit-learn>=0.20  # base pandas integration added in v0.20
-  - scipy               # base
-  - setuptools_scm      # dev
-  - sphinx>=3.0         # dev
-  - sphinx-issues       # dev
-  - sphinx_rtd_theme    # dev
-  - sqlalchemy>=1.3.0   # base Security issues below v1.3.0
-  - tableschema>=1.12   # base
-  - tableschema-sql>=1.1.0 # base
-  - timezonefinder      # base
-  - tox                 # dev
-  - tqdm                # base TODO: find usage. Does it need to be in base?
-  - twine               # dev
-  - xlsxwriter          # base
-=======
   # install_requires
   - addfips~=0.3.0
   - catalystcoop.dbfread~=3.0
@@ -80,6 +16,7 @@
   - numpy~=1.19
   - pandas~=1.2
   - pip~=20.3
+  - prefect~=0.14.1
   - pyarrow~=2.0
   - pyyaml~=5.0
   - python~=3.8
@@ -116,6 +53,7 @@
   - pydocstyle~=5.1
   - pytest~=6.2
   - pytest-cov~=2.10
+  - responses~=0.12.1
 
   # development
   - autopep8~=1.5
@@ -138,7 +76,6 @@
   - pysal~=2.1.0
   - python-graphviz~=0.16.0
 
->>>>>>> dd90d2b1
   - pip:
     - flake8-use-fstring~=1.0     # development
     - goodtables-pandas-py~=0.2.0 # install_requires
