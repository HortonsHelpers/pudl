--- conflicted
+++ resolved
@@ -1,96 +1,78 @@
-<<<<<<< HEAD
-import pandas as pd
-import os.path
-
-###########################################################################
-=======
->>>>>>> d16bb407
-# Helper functions & other objects to ingest & process Energy Information
-# Administration (EIA) Form 923 data.
-###########################################################################
-
-"""Retrieve data from EIA Form 923 for analysis.
-
-For now this pulls from the published Excel spreadsheets. The same data
-may also be available in a more machine readable form via the EIA's bulk
-JSON download facility, but those files will require parsing.
-
-@author: alana for Catalyst Cooperative
-This code is for use analyzing EIA Form 923 data, years 2008-2016
-Current version is for years 2014-2016, which have standardized naming conventions and file formatting
-"""
-
-<<<<<<< HEAD
-
-# directory beneath which the FERC Form 1 data lives...
-eia923_datadir = '{}/data/eia/form923'.format(os.path.dirname(os.path.dirname(__file__)))
-
-os.chdir(os.path.join('C:\\','Users','alana','Dropbox','Catalyst_Coop', 'data', 'eia', 'form923'))
-=======
-#os.chdir(os.path.join('C:\\','Users','alana','Dropbox','Catalyst_Coop', 'data', 'eia', 'form923'))
->>>>>>> d16bb407
-os.getcwd()
-MainFolder=os.getcwd()
-
-#Select years for analysis
-#file2008= 'eia923December2008.xls' #include if using 2008 file: it has non-standard naming convention so requires manual import
-
-
-def get_eia923(years=[2014,2015,2016]):
-    """Select desired spreadsheets containing string '2_3_4' for years 2014-2016 of EIA Form923 data.
-    
-    No input required; years prior to 2014 can be imported, but do not fit 
-    formatting used in 'parse_eia923' function
-    """
-    myFileList=[] #Empty list to add xcel files to
-    listFolder=[x[0] for x in os.walk(eia923_datadir)] #lists all folders inside eia923_datadir
-    for folderItem in listFolder:   #folderItem is individual folder within listFolder
-        for filename in os.listdir(folderItem): #filename is individual spreadsheet within folderItem
-            fileList=[] #fileList is list of all files in folderItem
-            fileList.append(filename) #adds each file name to the list
-            filepath = os.path.join(folderItem, filename) #creates a full path (as string) to file
-            for fileItem in fileList:
-                if '2_3_4' in fileItem: #2_3_4 is the string that all desired spreadsheets have in common for years 2009-2016
-                    for year in years:
-                        if str(year) in filepath:
-                            myFileList.append(filepath) #Saves files in fileList that fit the 'if' terms to the myFileList outside of loop
-    return myFileList #returns list of excel file paths
-
-def parse_eia923(tabname, years=[2014,2015,2016]):
-<<<<<<< HEAD
-    """Utilize get_eia923 function to parse 1 tab of EIA Form 923.
-    
-    Only 1 tabname input allowed (i.e. "generation_fuel", "stocks","boiler_fuel", "generator", 
-    "fuel_receipts_costs", or "plant_frame")
-    """
-=======
-    #utilizes get_eia923 function to parse 1 tab of EIA Form 923;
-    #only 1 tabname input allowed ("generation&fuel", "stocks","boiler_fuel", "generator", "fuel_receipts&costs", or "plant_frame")
->>>>>>> d16bb407
-    df = pd.DataFrame()
-    tabmap = {"generation_fuel": 0, #these are tabname inputs mapping to excel spreadsheet tabs
-              "stocks":1,
-              "boiler_fuel":2,
-              "generator":3,
-              "fuel_receipts_costs":4,
-              "plant_frame":5}
-    rowskip = {"generation_fuel": 5, #number of header rows to skip varies by tab
-              "stocks":5,
-              "boiler_fuel":5,
-              "generator":5,
-              "fuel_receipts_costs":4,
-              "plant_frame":4}
-    files=get_eia923()
-<<<<<<< HEAD
-    for file in files:       
-=======
-    for file in files:
-        print(file.title)
->>>>>>> d16bb407
-        for year in years:
-            if str(year) in file:
-                data = pd.read_excel(file, sheetname=tabmap[tabname], skiprows=rowskip[tabname])
-                data["YEAR"]=year #"stocks" tab is missing YEAR column; this ensures all tabs have YEAR data
-        df = df.append(data)
-    return df #returns data frame of all years for input tabname# Helper functions & other objects to ingest & process Energy Information
-# Administration (EIA) Form 923 data.
+import pandas as pd
+import os.path
+
+###########################################################################
+# Helper functions & other objects to ingest & process Energy Information
+# Administration (EIA) Form 923 data.
+###########################################################################
+
+"""Retrieve data from EIA Form 923 for analysis.
+
+For now this pulls from the published Excel spreadsheets. The same data
+may also be available in a more machine readable form via the EIA's bulk
+JSON download facility, but those files will require parsing.
+
+@author: alana for Catalyst Cooperative
+This code is for use analyzing EIA Form 923 data, years 2008-2016
+Current version is for years 2014-2016, which have standardized naming conventions and file formatting
+"""
+
+# directory beneath which the FERC Form 1 data lives...
+eia923_datadir = '{}/data/eia/form923'.format(os.path.dirname(os.path.dirname(__file__)))
+
+#os.chdir(os.path.join('C:\\','Users','alana','Dropbox','Catalyst_Coop', 'data', 'eia', 'form923'))
+os.getcwd()
+MainFolder=os.getcwd()
+
+#Select years for analysis
+#file2008= 'eia923December2008.xls' #include if using 2008 file: it has non-standard naming convention so requires manual import
+
+
+def get_eia923(years=[2014,2015,2016]):
+    """Select desired spreadsheets containing string '2_3_4' for years 2014-2016 of EIA Form923 data.
+
+    No input required; years prior to 2014 can be imported, but do not fit
+    formatting used in 'parse_eia923' function
+    """
+    myFileList=[] #Empty list to add xcel files to
+    listFolder=[x[0] for x in os.walk(eia923_datadir)] #lists all folders inside eia923_datadir
+    for folderItem in listFolder:   #folderItem is individual folder within listFolder
+        for filename in os.listdir(folderItem): #filename is individual spreadsheet within folderItem
+            fileList=[] #fileList is list of all files in folderItem
+            fileList.append(filename) #adds each file name to the list
+            filepath = os.path.join(folderItem, filename) #creates a full path (as string) to file
+            for fileItem in fileList:
+                if '2_3_4' in fileItem: #2_3_4 is the string that all desired spreadsheets have in common for years 2009-2016
+                    for year in years:
+                        if str(year) in filepath:
+                            myFileList.append(filepath) #Saves files in fileList that fit the 'if' terms to the myFileList outside of loop
+    return myFileList #returns list of excel file paths
+
+def parse_eia923(tabname, years=[2014,2015,2016]):
+    """Utilize get_eia923 function to parse 1 tab of EIA Form 923.
+
+    Only 1 tabname input allowed (i.e. "generation_fuel", "stocks","boiler_fuel", "generator",
+    "fuel_receipts_costs", or "plant_frame")
+    """
+    df = pd.DataFrame()
+    tabmap = {"generation_fuel": 0, #these are tabname inputs mapping to excel spreadsheet tabs
+              "stocks":1,
+              "boiler_fuel":2,
+              "generator":3,
+              "fuel_receipts_costs":4,
+              "plant_frame":5}
+    rowskip = {"generation_fuel": 5, #number of header rows to skip varies by tab
+              "stocks":5,
+              "boiler_fuel":5,
+              "generator":5,
+              "fuel_receipts_costs":4,
+              "plant_frame":4}
+    files=get_eia923()
+    for file in files:
+        for year in years:
+            if str(year) in file:
+                data = pd.read_excel(file, sheetname=tabmap[tabname], skiprows=rowskip[tabname])
+                data["YEAR"]=year #"stocks" tab is missing YEAR column; this ensures all tabs have YEAR data
+        df = df.append(data)
+    return df #returns data frame of all years for input tabname# Helper functions & other objects to ingest & process Energy Information
+# Administration (EIA) Form 923 data.