--- conflicted
+++ resolved
@@ -15,11 +15,7 @@
 from pudl import outputs
 
 
-<<<<<<< HEAD
 def merge_on_date_year(df_date, df_year, on=[], how='inner',
-=======
-def merge_on_date_year(df_year='', df_date='', on=[], how='inner',
->>>>>>> 6bd4147e
                        date_col='report_date',
                        year_col='report_date'):
     """
@@ -39,15 +35,10 @@
     bringing together EIA860 and EIA923 data.
 
     Args:
-<<<<<<< HEAD
-        df_date: a dataframe having a date column, with the label specified
-            by date_col.
-        df_year: a dataframe having a year column, described as a Date, with
-            the label specified by year_col.
-=======
-        df_year: the dataframe with a yearly report_date column
-        df_date: the dataframe with a more granular report_date column
->>>>>>> 6bd4147e
+        df_date: the dataframe with a more granular date column, the label of
+            which is specified by date_col (report_date by default)
+        df_year: the dataframe with a column containing annual dates, the label
+            of which is specified by year_col (report_date by default)
         on: The list of columns to merge on, other than the year and date
             columns.
         date_col: name of the date column to use to find the year to merge on.
@@ -61,26 +52,6 @@
             columns to be merged on.  The values from df1 are the ones which
             are retained for any shared, non-merging columns.
     """
-<<<<<<< HEAD
-    assert date_col in df_date.columns
-    assert year_col in df_year.columns
-    # need to make these real assertions:
-    # assert df_year is truly annual data.
-    # assert df_date[date_col] is a Date
-    # assert df_year[year_col] is a Date
-    df_date = df_date.copy()
-    df_year = df_year.copy()
-
-    df_date['tmp_year'] = pd.to_datetime(df_date[date_col]).dt.year
-    df_year['tmp_year'] = pd.to_datetime(df_year[year_col]).dt.year
-
-    full_on = on + ['tmp_year']
-    unshared_cols = [col for col in df_date.columns.tolist()
-                     if col not in df_year.columns.tolist()]
-    cols_to_use = unshared_cols + full_on
-    merged = pd.merge(df_date[cols_to_use], df_year, how=how, on=full_on)
-    merged = merged.drop('tmp_year', axis=1)
-=======
     # Create a temporary column in each dataframe with the year
     df_year['year_temp'] = pd.to_datetime(df_year[year_col]).dt.year
     # Drop the yearly report_date column: this way there won't be duplicates
@@ -94,9 +65,8 @@
     cols_to_use = unshared_cols + full_on
 
     # Merge and drop the temp
-    merged = pd.merge(df_year[cols_to_use], df_date, how=how, on=full_on)
+    merged = pd.merge(df_date, df_year[cols_to_use], how=how, on=full_on)
     merged = merged.drop(['year_temp'], axis=1)
->>>>>>> 6bd4147e
 
     return(merged)
 
