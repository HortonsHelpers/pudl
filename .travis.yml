--- conflicted
+++ resolved
@@ -1,13 +1,8 @@
 dist: xenial
 language: python
 python:
-<<<<<<< HEAD
     - "3.7"
     - "3.8-dev"
-=======
-    - 3.7
-    - 3.8-dev
->>>>>>> 3a0e4a9e
 services:
     - postgresql
 addons:
@@ -33,11 +28,7 @@
 script:
     - tox -vv -e travis
 after_success:
-<<<<<<< HEAD
-    - coveralls
-=======
-- codecov
->>>>>>> 3a0e4a9e
+    - codecov
 notifications:
     webhooks:
         urls:
